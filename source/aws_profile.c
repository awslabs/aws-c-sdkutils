/**
 * Copyright Amazon.com, Inc. or its affiliates. All Rights Reserved.
 * SPDX-License-Identifier: Apache-2.0.
 */

#include <aws/common/byte_buf.h>
#include <aws/common/environment.h>
#include <aws/common/file.h>
#include <aws/common/hash_table.h>
#include <aws/common/logging.h>
#include <aws/common/ref_count.h>
#include <aws/common/string.h>
#include <aws/sdkutils/aws_profile.h>

#define PROPERTIES_TABLE_DEFAULT_SIZE 4
#define PROFILE_TABLE_DEFAULT_SIZE 5

struct aws_profile_property {
    struct aws_allocator *allocator;
    struct aws_string *name;
    struct aws_string *value;
    struct aws_hash_table sub_properties;
    bool is_empty_valued;
};

struct aws_profile {
    struct aws_allocator *allocator;
    struct aws_string *name;
    struct aws_hash_table properties;
    bool has_profile_prefix;
};

struct aws_collection {
    struct aws_allocator *allocator;
    struct aws_hash_table profiles;
};

struct aws_profile_collection {
    struct aws_allocator *allocator;
    struct aws_hash_table collections;
    enum aws_profile_source_type profile_source;
<<<<<<< HEAD
=======
    struct aws_hash_table profiles;
    struct aws_ref_count ref_count;
>>>>>>> c98a3410
};

/*
 * Character-based profile parse helper functions
 */
static bool s_is_assignment_operator(uint8_t value) {
    return (char)value == '=';
}

static bool s_is_not_assignment_operator(uint8_t value) {
    return !s_is_assignment_operator(value);
}

static bool s_is_identifier(uint8_t value) {
    char value_as_char = (char)value;

    if ((value_as_char >= 'A' && value_as_char <= 'Z') || (value_as_char >= 'a' && value_as_char <= 'z') ||
        (value_as_char >= '0' && value_as_char <= '9') || value_as_char == '\\' || value_as_char == '_' ||
        value_as_char == '-') {
        return true;
    }

    return false;
}

static bool s_is_whitespace(uint8_t value) {
    char value_as_char = (char)value;

    switch (value_as_char) {
        case '\t':
        case '\n':
        case '\r':
        case ' ':
            return true;

        default:
            return false;
    }
}

static bool s_is_comment_token(uint8_t value) {
    char char_value = (char)value;

    return char_value == '#' || char_value == ';';
}

static bool s_is_not_comment_token(uint8_t value) {
    return !s_is_comment_token(value);
}

static bool s_is_profile_start(uint8_t value) {
    return (char)value == '[';
}

static bool s_is_not_profile_end(uint8_t value) {
    return (char)value != ']';
}

static bool s_is_carriage_return(uint8_t value) {
    return (char)value == '\r';
}

/*
 * Line and string based parse helper functions
 */
static bool s_is_comment_line(const struct aws_byte_cursor *line_cursor) {
    char first_char = *line_cursor->ptr;
    return first_char == '#' || first_char == ';';
}

static bool s_is_whitespace_line(const struct aws_byte_cursor *line_cursor) {
    return aws_byte_cursor_left_trim_pred(line_cursor, s_is_whitespace).len == 0;
}

AWS_STATIC_STRING_FROM_LITERAL(s_default_profile_name, "default");

static bool s_is_default_profile_name(const struct aws_byte_cursor *profile_name) {
    return aws_string_eq_byte_cursor(s_default_profile_name, profile_name);
}

/*
 * Consume helpers
 */

/*
 * Consumes characters as long as a predicate is satisfied.  "parsed" is optional and contains the consumed range as
 * output. Returns true if anything was consumed.
 *
 * On success, start is updated to the new position.
 */
static bool s_parse_by_character_predicate(
    struct aws_byte_cursor *start,
    aws_byte_predicate_fn *predicate,
    struct aws_byte_cursor *parsed,
    size_t maximum_allowed) {

    uint8_t *current_ptr = start->ptr;
    uint8_t *end_ptr = start->ptr + start->len;
    if (maximum_allowed > 0 && maximum_allowed < start->len) {
        end_ptr = start->ptr + maximum_allowed;
    }

    while (current_ptr < end_ptr) {
        if (!predicate(*current_ptr)) {
            break;
        }

        ++current_ptr;
    }

    size_t consumed = current_ptr - start->ptr;
    if (parsed != NULL) {
        parsed->ptr = start->ptr;
        parsed->len = consumed;
    }

    aws_byte_cursor_advance(start, consumed);

    return consumed > 0;
}

/*
 * Consumes characters if they match a token string.  "parsed" is optional and contains the consumed range as output.
 * Returns true if anything was consumed.
 *
 * On success, start is updated to the new position.
 */
static bool s_parse_by_token(
    struct aws_byte_cursor *start,
    const struct aws_string *token,
    struct aws_byte_cursor *parsed) {

    bool matched = false;

    if (token->len <= start->len) {
        matched = strncmp((const char *)start->ptr, aws_string_c_str(token), token->len) == 0;
    }

    if (parsed != NULL) {
        parsed->ptr = start->ptr;
        parsed->len = matched ? token->len : 0;
    }

    if (matched) {
        aws_byte_cursor_advance(start, token->len);
    }

    return matched;
}

/*
 * Parse context and logging
 */

struct profile_file_parse_context {
    const struct aws_string *source_file_path;
    struct aws_profile_collection *profile_collection;
    struct aws_profile *current_profile;
    struct aws_profile_property *current_property;
    struct aws_byte_cursor current_line;
    int parse_error;
    int current_line_number;
    bool has_seen_profile;
    bool is_sso_session;
};

AWS_STATIC_STRING_FROM_LITERAL(s_none_string, "<None>");

static void s_log_parse_context(enum aws_log_level log_level, const struct profile_file_parse_context *context) {
    AWS_LOGF(
        log_level,
        AWS_LS_SDKUTILS_PROFILE,
        "Profile Parse context:\n Source File:%s\n Line: %d\n Current Profile: %s\n Current Property: %s",
        context->source_file_path ? context->source_file_path->bytes : s_none_string->bytes,
        context->current_line_number,
        context->current_profile ? context->current_profile->name->bytes : s_none_string->bytes,
        context->current_property ? context->current_property->name->bytes : s_none_string->bytes);
}

/*
 * aws_profile_property APIs
 */

static void s_profile_property_destroy(struct aws_profile_property *property) {
    if (property == NULL) {
        return;
    }

    aws_string_destroy(property->name);
    aws_string_destroy(property->value);

    aws_hash_table_clean_up(&property->sub_properties);

    aws_mem_release(property->allocator, property);
}

struct aws_profile_property *aws_profile_property_new(
    struct aws_allocator *allocator,
    const struct aws_byte_cursor *name,
    const struct aws_byte_cursor *value) {

    struct aws_profile_property *property =
        (struct aws_profile_property *)aws_mem_acquire(allocator, sizeof(struct aws_profile_property));
    if (property == NULL) {
        return NULL;
    }

    AWS_ZERO_STRUCT(*property);
    property->allocator = allocator;

    if (aws_hash_table_init(
            &property->sub_properties,
            allocator,
            0,
            aws_hash_string,
            aws_hash_callback_string_eq,
            aws_hash_callback_string_destroy,
            aws_hash_callback_string_destroy)) {
        goto on_error;
    }

    property->value = aws_string_new_from_array(allocator, value->ptr, value->len);
    if (property->value == NULL) {
        goto on_error;
    }

    property->name = aws_string_new_from_array(allocator, name->ptr, name->len);
    if (property->name == NULL) {
        goto on_error;
    }

    property->is_empty_valued = value->len == 0;

    return property;

on_error:
    s_profile_property_destroy(property);

    return NULL;
}

AWS_STATIC_STRING_FROM_LITERAL(s_newline, "\n");

/*
 * Continuations are applied to the property value by concatenating the old value and the new value, with a '\n'
 * in between.
 */
static int s_profile_property_add_continuation(
    struct aws_profile_property *property,
    const struct aws_byte_cursor *continuation_value) {

    int result = AWS_OP_ERR;
    struct aws_byte_buf concatenation;
    if (aws_byte_buf_init(&concatenation, property->allocator, property->value->len + continuation_value->len + 1)) {
        return result;
    }

    struct aws_byte_cursor old_value = aws_byte_cursor_from_string(property->value);
    if (aws_byte_buf_append(&concatenation, &old_value)) {
        goto on_generic_failure;
    }

    struct aws_byte_cursor newline = aws_byte_cursor_from_string(s_newline);
    if (aws_byte_buf_append(&concatenation, &newline)) {
        goto on_generic_failure;
    }

    if (aws_byte_buf_append(&concatenation, continuation_value)) {
        goto on_generic_failure;
    }

    struct aws_string *new_value =
        aws_string_new_from_array(property->allocator, concatenation.buffer, concatenation.len);
    if (new_value == NULL) {
        goto on_generic_failure;
    }

    result = AWS_OP_SUCCESS;
    aws_string_destroy(property->value);
    property->value = new_value;

on_generic_failure:
    aws_byte_buf_clean_up(&concatenation);

    return result;
}

static int s_profile_property_add_sub_property(
    struct aws_profile_property *property,
    const struct aws_byte_cursor *key,
    const struct aws_byte_cursor *value,
    const struct profile_file_parse_context *context) {

    struct aws_string *key_string = aws_string_new_from_array(property->allocator, key->ptr, key->len);
    if (key_string == NULL) {
        return AWS_OP_ERR;
    }

    struct aws_string *value_string = aws_string_new_from_array(property->allocator, value->ptr, value->len);
    if (value_string == NULL) {
        goto on_failure;
    }

    int was_present = 0;
    aws_hash_table_remove(&property->sub_properties, key_string, NULL, &was_present);
    if (was_present) {
        AWS_LOGF_WARN(
            AWS_LS_SDKUTILS_PROFILE,
            "subproperty \"%s\" of property \"%s\" had value overridden with new value",
            key_string->bytes,
            property->name->bytes);
        s_log_parse_context(AWS_LL_WARN, context);
    }

    if (aws_hash_table_put(&property->sub_properties, key_string, value_string, NULL)) {
        goto on_failure;
    }

    return AWS_OP_SUCCESS;

on_failure:

    if (value_string) {
        aws_string_destroy(value_string);
    }

    aws_string_destroy(key_string);

    return AWS_OP_ERR;
}

static int s_profile_property_merge(struct aws_profile_property *dest, const struct aws_profile_property *source) {

    AWS_ASSERT(dest != NULL && source != NULL);

    /*
     * Source value overwrites any existing dest value
     */
    if (source->value) {
        struct aws_string *new_value = aws_string_new_from_string(dest->allocator, source->value);
        if (new_value == NULL) {
            return AWS_OP_ERR;
        }

        if (dest->value) {
            AWS_LOGF_WARN(
                AWS_LS_SDKUTILS_PROFILE,
                "property \"%s\" has value \"%s\" replaced during merge",
                dest->name->bytes,
                dest->value->bytes);
            aws_string_destroy(dest->value);
        }

        dest->value = new_value;
    }

    dest->is_empty_valued = source->is_empty_valued;

    /*
     * Iterate sub properties, stomping on conflicts
     */
    struct aws_hash_iter source_iter = aws_hash_iter_begin(&source->sub_properties);
    while (!aws_hash_iter_done(&source_iter)) {
        struct aws_string *source_sub_property = (struct aws_string *)source_iter.element.value;

        struct aws_string *dest_key =
            aws_string_new_from_string(dest->allocator, (struct aws_string *)source_iter.element.key);
        if (dest_key == NULL) {
            return AWS_OP_ERR;
        }

        struct aws_string *dest_sub_property = aws_string_new_from_string(dest->allocator, source_sub_property);
        if (dest_sub_property == NULL) {
            aws_string_destroy(dest_key);
            return AWS_OP_ERR;
        }

        int was_present = 0;
        aws_hash_table_remove(&dest->sub_properties, dest_key, NULL, &was_present);
        if (was_present) {
            AWS_LOGF_WARN(
                AWS_LS_SDKUTILS_PROFILE,
                "subproperty \"%s\" of property \"%s\" had value overridden during property merge",
                dest_key->bytes,
                dest->name->bytes);
        }

        if (aws_hash_table_put(&dest->sub_properties, dest_key, dest_sub_property, NULL)) {
            aws_string_destroy(dest_sub_property);
            aws_string_destroy(dest_key);
            return AWS_OP_ERR;
        }

        aws_hash_iter_next(&source_iter);
    }

    return AWS_OP_SUCCESS;
}

/*
 * Helper destroy function for aws_profile's hash table of properties
 */
static void s_property_hash_table_value_destroy(void *value) {
    s_profile_property_destroy((struct aws_profile_property *)value);
}

/*
 * aws_profile APIs
 */

void aws_profile_destroy(struct aws_profile *profile) {
    if (profile == NULL) {
        return;
    }

    aws_string_destroy(profile->name);

    aws_hash_table_clean_up(&profile->properties);

    aws_mem_release(profile->allocator, profile);
}

struct aws_profile *aws_profile_new(
    struct aws_allocator *allocator,
    const struct aws_byte_cursor *name,
    bool has_profile_prefix) {

    struct aws_profile *profile = (struct aws_profile *)aws_mem_acquire(allocator, sizeof(struct aws_profile));
    if (profile == NULL) {
        return NULL;
    }

    AWS_ZERO_STRUCT(*profile);

    profile->name = aws_string_new_from_array(allocator, name->ptr, name->len);
    if (profile->name == NULL) {
        goto cleanup;
    }

    if (aws_hash_table_init(
            &profile->properties,
            allocator,
            PROPERTIES_TABLE_DEFAULT_SIZE,
            aws_hash_string,
            aws_hash_callback_string_eq,
            NULL, /* The key is owned by the value (and destroy cleans it up), so we don't have to */
            s_property_hash_table_value_destroy)) {

        goto cleanup;
    }

    profile->allocator = allocator;
    profile->has_profile_prefix = has_profile_prefix;

    return profile;

cleanup:
    aws_profile_destroy(profile);

    return NULL;
}

/*
 * Adds a property to a profile.
 *
 * If a property already exists then the old one is removed and replaced by the
 * new one.
 */
static struct aws_profile_property *s_profile_add_property(
    struct aws_profile *profile,
    const struct aws_byte_cursor *key_cursor,
    const struct aws_byte_cursor *value_cursor) {

    struct aws_profile_property *property = aws_profile_property_new(profile->allocator, key_cursor, value_cursor);
    if (property == NULL) {
        goto on_property_new_failure;
    }

    if (aws_hash_table_put(&profile->properties, property->name, property, NULL)) {
        goto on_hash_table_put_failure;
    }

    return property;

on_hash_table_put_failure:
    s_profile_property_destroy(property);

on_property_new_failure:
    return NULL;
}

const struct aws_profile_property *aws_profile_get_property(
    const struct aws_profile *profile,
    const struct aws_string *property_name) {

    struct aws_hash_element *element = NULL;
    aws_hash_table_find(&profile->properties, property_name, &element);

    if (element == NULL) {
        return NULL;
    }

    return element->value;
}

const struct aws_string *aws_profile_property_get_value(const struct aws_profile_property *property) {
    AWS_PRECONDITION(property);
    return property->value;
}

static int s_profile_merge(struct aws_profile *dest_profile, const struct aws_profile *source_profile) {

    AWS_ASSERT(dest_profile != NULL && source_profile != NULL);

    dest_profile->has_profile_prefix = source_profile->has_profile_prefix;

    struct aws_hash_iter source_iter = aws_hash_iter_begin(&source_profile->properties);
    while (!aws_hash_iter_done(&source_iter)) {
        struct aws_profile_property *source_property = (struct aws_profile_property *)source_iter.element.value;
        struct aws_profile_property *dest_property = (struct aws_profile_property *)aws_profile_get_property(
            dest_profile, (struct aws_string *)source_iter.element.key);
        if (dest_property == NULL) {

            struct aws_byte_cursor empty_value;
            AWS_ZERO_STRUCT(empty_value);

            struct aws_byte_cursor property_name = aws_byte_cursor_from_string(source_iter.element.key);
            dest_property = aws_profile_property_new(dest_profile->allocator, &property_name, &empty_value);
            if (dest_property == NULL) {
                return AWS_OP_ERR;
            }

            if (aws_hash_table_put(&dest_profile->properties, dest_property->name, dest_property, NULL)) {
                s_profile_property_destroy(dest_property);
                return AWS_OP_ERR;
            }
        }

        if (s_profile_property_merge(dest_property, source_property)) {
            return AWS_OP_ERR;
        }

        aws_hash_iter_next(&source_iter);
    }

    return AWS_OP_SUCCESS;
}

/*
 * Hash table destroy helper for profile collection's profiles member
 */
static void s_profile_hash_table_value_destroy(void *value) {
    aws_profile_destroy((struct aws_profile *)value);
}

/*
 * aws_profile_collection APIs
 */

void aws_profile_collection_destroy(struct aws_profile_collection *profile_collection) {
    aws_profile_collection_release(profile_collection);
}

<<<<<<< HEAD
    aws_hash_table_clean_up(&profile_collection->collections);
=======
static void s_aws_profile_collection_destroy_internal(struct aws_profile_collection *profile_collection) {
    aws_hash_table_clean_up(&profile_collection->profiles);
>>>>>>> c98a3410
    aws_mem_release(profile_collection->allocator, profile_collection);
}
AWS_STATIC_STRING_FROM_LITERAL(s_profile_token, "profile");
AWS_STATIC_STRING_FROM_LITERAL(s_sso_session_token, "sso-session");

const struct aws_profile *aws_profile_collection_get_profile(
    const struct aws_profile_collection *profile_collection,
    const struct aws_string *profile_name) {
    struct aws_hash_element *element = NULL;
    if (aws_hash_table_find(&profile_collection->collections, s_profile_token, &element) || element == NULL) {
        return NULL;
    }
    struct aws_hash_element *profile = NULL;
    aws_hash_table_find(element->value, profile_name, &profile);

    if (profile == NULL) {
        return NULL;
    }

    return profile->value;
}

const struct aws_profile *aws_profile_collection_get_session(
    const struct aws_profile_collection *profile_collection,
    const struct aws_string *profile_name) {
    struct aws_hash_element *element = NULL;
    if (aws_hash_table_find(&profile_collection->collections, s_sso_session_token, &element) || element == NULL) {
        return NULL;
    }

    struct aws_hash_element *profile = NULL;
    aws_hash_table_find(element->value, profile_name, &profile);

    if (profile == NULL) {
        return NULL;
    }

    return profile->value;
}

void aws_collection_value_destroy(void *table) {
    aws_hash_table_clean_up(table);
}

static int s_profile_collection_add_profile(
    const struct aws_string *collection_name,
    struct aws_profile_collection *profile_collection,
    const struct aws_byte_cursor *profile_name,
    bool has_prefix,
    const struct profile_file_parse_context *context,
    struct aws_profile **current_profile_out) {

    *current_profile_out = NULL;
    struct aws_string *key =
        aws_string_new_from_array(profile_collection->allocator, profile_name->ptr, profile_name->len);
    if (key == NULL) {
        return AWS_OP_ERR;
    }
    struct aws_hash_element *table_elem = NULL;
    aws_hash_table_find(&profile_collection->collections, collection_name, &table_elem);
    struct aws_hash_table *collection = NULL;
    if (table_elem) {
        collection = table_elem->value;
    } else {
        collection = aws_mem_calloc(profile_collection->allocator, 1, sizeof(struct aws_hash_table));
        aws_hash_table_init(
            collection,
            profile_collection->allocator,
            0,
            aws_hash_string,
            aws_hash_callback_string_eq,
            NULL,
                aws_collection_value_destroy);
        if (aws_hash_table_put(&profile_collection->collections, collection_name, collection, NULL)) {
            goto on_aws_profile_new_failure;
        }
    }
    struct aws_profile *existing_profile = NULL;
    struct aws_hash_element *element = NULL;
    aws_hash_table_find(collection, key, &element);
    if (element != NULL) {
        existing_profile = element->value;
    }

    aws_string_destroy(key);

    if (!context->is_sso_session && profile_collection->profile_source == AWS_PST_CONFIG &&
        s_is_default_profile_name(profile_name)) {
        /*
         *  In a config file, "profile default" always supercedes "default"
         */
        if (!has_prefix && existing_profile && existing_profile->has_profile_prefix) {
            /*
             * existing one supercedes: ignore this (and its properties) completely by failing the add
             * which sets the current profile to NULL
             */
            AWS_LOGF_WARN(
                AWS_LS_SDKUTILS_PROFILE,
                "Existing prefixed default config profile supercedes unprefixed default profile");
            s_log_parse_context(AWS_LL_WARN, context);

            return AWS_OP_SUCCESS;
        }

        if (has_prefix && existing_profile && !existing_profile->has_profile_prefix) {
            /*
             * stomp over existing: remove it, then proceed with add
             * element destroy function will clean up the profile and key
             */
            AWS_LOGF_WARN(
                AWS_LS_SDKUTILS_PROFILE, "Prefixed default config profile replacing unprefixed default profile");
            s_log_parse_context(AWS_LL_WARN, context);

            aws_hash_table_remove(collection, element->key, NULL, NULL);
            existing_profile = NULL;
        }
    }

    if (existing_profile) {
        *current_profile_out = existing_profile;
        return AWS_OP_SUCCESS;
    }

    struct aws_profile *new_profile = aws_profile_new(profile_collection->allocator, profile_name, has_prefix);
    if (new_profile == NULL) {
        goto on_aws_profile_new_failure;
    }

    if (aws_hash_table_put(collection, new_profile->name, new_profile, NULL)) {
        goto on_hash_table_put_failure;
    }

    *current_profile_out = new_profile;
    return AWS_OP_SUCCESS;

on_hash_table_put_failure:
    aws_profile_destroy(new_profile);

on_aws_profile_new_failure:
    return AWS_OP_ERR;
}

static int s_profile_collection_merge(
    struct aws_profile_collection *dest_collection,
    const struct aws_profile_collection *source_collection) {

    AWS_ASSERT(dest_collection != NULL && source_collection);
    struct aws_hash_iter source_top_iter = aws_hash_iter_begin(&source_collection->collections);
    struct aws_hash_iter dest_top_iter = aws_hash_iter_begin(&source_collection->collections);

    while (!aws_hash_iter_done(&source_top_iter)) {

        struct aws_hash_iter source_iter = aws_hash_iter_begin((struct aws_hash_table *)source_top_iter.element.value);
        struct aws_hash_table *dest_table = (struct aws_hash_table *)source_top_iter.element.value;
        while (!aws_hash_iter_done(&source_iter)) {
            struct aws_profile *source_profile = (struct aws_profile *)source_iter.element.value;
            struct aws_profile *dest_profile = (struct aws_profile *)aws_profile_collection_get_profile(
                dest_collection, (struct aws_string *)source_iter.element.key);

            if (dest_profile == NULL) {

                struct aws_byte_cursor name_cursor = aws_byte_cursor_from_string(source_iter.element.key);
                dest_profile =
                    aws_profile_new(dest_collection->allocator, &name_cursor, source_profile->has_profile_prefix);
                if (dest_profile == NULL) {
                    return AWS_OP_ERR;
                }

                if (aws_hash_table_put(dest_table, dest_profile->name, dest_profile, NULL)) {
                    aws_profile_destroy(dest_profile);
                    return AWS_OP_ERR;
                }
            }

            if (s_profile_merge(dest_profile, source_profile)) {
                return AWS_OP_ERR;
            }

            aws_hash_iter_next(&source_iter);
        }

        aws_hash_iter_next(&source_top_iter);
        aws_hash_iter_next(&dest_top_iter);
    }
    return AWS_OP_SUCCESS;
}

struct aws_profile_collection *aws_profile_collection_new_from_merge(
    struct aws_allocator *allocator,
    const struct aws_profile_collection *config_profiles,
    const struct aws_profile_collection *credentials_profiles) {

    struct aws_profile_collection *merged =
        (struct aws_profile_collection *)(aws_mem_acquire(allocator, sizeof(struct aws_profile_collection)));
    if (merged == NULL) {
        return NULL;
    }

    AWS_ZERO_STRUCT(*merged);
    aws_ref_count_init(
        &merged->ref_count, merged, (aws_simple_completion_callback *)s_aws_profile_collection_destroy_internal);

    size_t max_profiles = 0;
    if (config_profiles != NULL) {
        max_profiles += aws_hash_table_get_entry_count(&config_profiles->collections);
    }
    if (credentials_profiles != NULL) {
        max_profiles += aws_hash_table_get_entry_count(&credentials_profiles->collections);
    }

    merged->allocator = allocator;
    merged->profile_source = AWS_PST_NONE;

    if (aws_hash_table_init(
            &merged->collections,
            allocator,
            max_profiles,
            aws_hash_string,
            aws_hash_callback_string_eq,
            NULL,
            s_profile_hash_table_value_destroy)) {
        goto cleanup;
    }

    if (config_profiles != NULL) {
        if (s_profile_collection_merge(merged, config_profiles)) {
            AWS_LOGF_ERROR(AWS_LS_SDKUTILS_PROFILE, "Failed to merge config profile set");
            goto cleanup;
        }
    }

    if (credentials_profiles != NULL) {
        if (s_profile_collection_merge(merged, credentials_profiles)) {
            AWS_LOGF_ERROR(AWS_LS_SDKUTILS_PROFILE, "Failed to merge credentials profile set");
            goto cleanup;
        }
    }

    return merged;

cleanup:
    s_aws_profile_collection_destroy_internal(merged);

    return NULL;
}

/*
 * Profile parsing
 */

/*
 * The comment situation in config files is messy.  Some line types require a comment to have at least one
 * whitespace in front of it, while other line types only require a comment token (;, #)  On top of that, some
 * line types do not allow comments at all (get folded into the value).
 *
 */

/*
 * a trailing comment is started by ';' or '#'
 * Only certain types of lines allow comments without prefixing whitespace
 */
static struct aws_byte_cursor s_trim_trailing_comment(const struct aws_byte_cursor *line) {

    struct aws_byte_cursor line_copy = *line;
    struct aws_byte_cursor trimmed;
    s_parse_by_character_predicate(&line_copy, s_is_not_comment_token, &trimmed, 0);

    return trimmed;
}

/*
 * A trailing whitespace comment is started by " ;", " #", "\t;", or "\t#"
 * Certain types of lines require comments be whitespace-prefixed
 */
static struct aws_byte_cursor s_trim_trailing_whitespace_comment(const struct aws_byte_cursor *line) {
    struct aws_byte_cursor trimmed;
    trimmed.ptr = line->ptr;

    uint8_t *current_ptr = line->ptr;
    uint8_t *end_ptr = line->ptr + line->len;

    while (current_ptr < end_ptr) {
        if (s_is_whitespace(*current_ptr)) {
            /*
             * Look ahead 1
             */
            if (current_ptr + 1 < end_ptr && s_is_comment_token(*(current_ptr + 1))) {
                break;
            }
        }

        current_ptr++;
    }

    trimmed.len = current_ptr - line->ptr;

    return trimmed;
}

/**
 * Attempts to parse profile declaration lines
 *
 * Return false if this is not a profile declaration, true otherwise (stop parsing the line)
 */
static bool s_parse_profile_declaration(
    const struct aws_byte_cursor *line_cursor,
    struct profile_file_parse_context *context) {

    /*
     * Strip comment and right-side whitespace
     */
    struct aws_byte_cursor profile_line_cursor = s_trim_trailing_comment(line_cursor);
    struct aws_byte_cursor profile_cursor = aws_byte_cursor_right_trim_pred(&profile_line_cursor, s_is_whitespace);

    /*
     * "[" + <whitespace>? + <"profile ">? + <profile name = identifier> + <whitespace>? + "]"
     */
    if (!s_parse_by_character_predicate(&profile_cursor, s_is_profile_start, NULL, 1)) {
        /*
         * This isn't a profile declaration, try something else
         */
        return false;
    }

    context->has_seen_profile = true;
    context->current_profile = NULL;
    context->current_property = NULL;

    s_parse_by_character_predicate(&profile_cursor, s_is_whitespace, NULL, 0);
    const struct aws_string *collection_name = s_profile_token;
    /*
     * Check if the profile name starts with the 'profile' keyword.  We need to check for
     * "profile" and at least one whitespace character.  A partial match
     * ("[profilefoo]" for example) should rewind and use the whole name properly.
     */
    struct aws_byte_cursor backtrack_cursor = profile_cursor;
    bool has_profile_prefix = s_parse_by_token(&profile_cursor, s_profile_token, NULL) &&
                              s_parse_by_character_predicate(&profile_cursor, s_is_whitespace, NULL, 1);
    bool has_sso_session_prefix = !has_profile_prefix && s_parse_by_token(&profile_cursor, s_sso_session_token, NULL) &&
                                  s_parse_by_character_predicate(&profile_cursor, s_is_whitespace, NULL, 1);
    context->is_sso_session = has_sso_session_prefix;
    if (has_profile_prefix) {
        if (context->profile_collection->profile_source == AWS_PST_CREDENTIALS) {
            AWS_LOGF_WARN(
                AWS_LS_SDKUTILS_PROFILE,
                "Profile declarations in credentials files are not allowed to begin with the \"profile\" keyword");
            s_log_parse_context(AWS_LL_WARN, context);

            context->parse_error = AWS_ERROR_SDKUTILS_PARSE_RECOVERABLE;
            return true;
        }

        s_parse_by_character_predicate(&profile_cursor, s_is_whitespace, NULL, 0);
    } else if (has_sso_session_prefix) {
        if (context->profile_collection->profile_source == AWS_PST_CREDENTIALS) {
            AWS_LOGF_WARN(AWS_LS_SDKUTILS_PROFILE, "SSO-Session declarations in credentials files are not allowed");
            s_log_parse_context(AWS_LL_WARN, context);

            context->parse_error = AWS_ERROR_SDKUTILS_PARSE_RECOVERABLE;
            return true;
        }
        collection_name = s_sso_session_token;
        s_parse_by_character_predicate(&profile_cursor, s_is_whitespace, NULL, 0);
    } else {
        profile_cursor = backtrack_cursor;
    }

    struct aws_byte_cursor profile_name;
    if (!s_parse_by_character_predicate(&profile_cursor, s_is_identifier, &profile_name, 0)) {
        AWS_LOGF_WARN(AWS_LS_SDKUTILS_PROFILE, "Profile declarations must contain a valid identifier for a name");
        s_log_parse_context(AWS_LL_WARN, context);

        context->parse_error = AWS_ERROR_SDKUTILS_PARSE_RECOVERABLE;
        return true;
    }

    if (context->profile_collection->profile_source == AWS_PST_CONFIG && !has_profile_prefix &&
        !s_is_default_profile_name(&profile_name) && !has_sso_session_prefix) {
        AWS_LOGF_WARN(
            AWS_LS_SDKUTILS_PROFILE,
            "Non-default profile declarations in config files must use the \"profile\" keyword");
        s_log_parse_context(AWS_LL_WARN, context);

        context->parse_error = AWS_ERROR_SDKUTILS_PARSE_RECOVERABLE;
        return true;
    }

    s_parse_by_character_predicate(&profile_cursor, s_is_whitespace, NULL, 0);

    /*
     * Special case the right side bracket check.  We need to distinguish between a missing right bracket
     * (fatal error) and invalid profile name (spaces, non-identifier characters).
     *
     * Do so by consuming all non right-bracket characters.  If the remainder is empty it is missing,
     * otherwise it is an invalid profile name (non-empty invalid_chars) or a good definition
     * (empty invalid_chars cursor).
     */
    struct aws_byte_cursor invalid_chars;
    s_parse_by_character_predicate(&profile_cursor, s_is_not_profile_end, &invalid_chars, 0);
    if (profile_cursor.len == 0) {
        AWS_LOGF_WARN(AWS_LS_SDKUTILS_PROFILE, "Profile declaration missing required ending bracket");
        s_log_parse_context(AWS_LL_WARN, context);

        context->parse_error = AWS_ERROR_SDKUTILS_PARSE_FATAL;
        return true;
    }

    if (invalid_chars.len > 0) {
        AWS_LOGF_WARN(
            AWS_LS_SDKUTILS_PROFILE,
            "Profile declaration contains invalid characters: \"" PRInSTR "\"",
            AWS_BYTE_CURSOR_PRI(invalid_chars));
        s_log_parse_context(AWS_LL_WARN, context);

        context->parse_error = AWS_ERROR_SDKUTILS_PARSE_RECOVERABLE;
        return true;
    }

    /*
     * Apply to the profile collection
     */
    if (s_profile_collection_add_profile(
            collection_name,
            context->profile_collection,
            &profile_name,
            has_profile_prefix,
            context,
            &context->current_profile)) {
        AWS_LOGF_ERROR(AWS_LS_SDKUTILS_PROFILE, "Failed to add profile to profile collection");
        s_log_parse_context(AWS_LL_ERROR, context);

        context->parse_error = AWS_ERROR_SDKUTILS_PARSE_FATAL;
        return true;
    }

    return true;
}

/**
 * Attempts to parse property continuation lines
 *
 * Return false if this is not a property continuation line, true otherwise (stop parsing the line)
 */
static bool s_parse_property_continuation(
    const struct aws_byte_cursor *line_cursor,
    struct profile_file_parse_context *context) {

    /*
     * Strip right-side whitespace only.  Comments cannot be made on continuation lines.  They
     * get folded into the value.
     */
    struct aws_byte_cursor continuation_cursor = aws_byte_cursor_right_trim_pred(line_cursor, s_is_whitespace);

    /*
     * Can't be a continuation without at least one whitespace on the left
     */
    if (!s_parse_by_character_predicate(&continuation_cursor, s_is_whitespace, NULL, 0)) {
        return false;
    }

    /*
     * This should never happen since it should have been caught as a whitespace line
     */
    if (continuation_cursor.len == 0) {
        AWS_LOGF_ERROR(AWS_LS_SDKUTILS_PROFILE, "Property continuation internal parsing error");
        s_log_parse_context(AWS_LL_ERROR, context);

        context->parse_error = AWS_ERROR_SDKUTILS_PARSE_RECOVERABLE;
        return true;
    }

    /*
     * A continuation without a current property is bad
     */
    if (context->current_profile == NULL || context->current_property == NULL) {
        AWS_LOGF_WARN(AWS_LS_SDKUTILS_PROFILE, "Property continuation seen outside of a current property");
        s_log_parse_context(AWS_LL_WARN, context);

        context->parse_error = AWS_ERROR_SDKUTILS_PARSE_FATAL;
        return true;
    }

    if (s_profile_property_add_continuation(context->current_property, &continuation_cursor)) {
        AWS_LOGF_WARN(AWS_LS_SDKUTILS_PROFILE, "Property continuation could not be applied to the current property");
        s_log_parse_context(AWS_LL_WARN, context);

        context->parse_error = AWS_ERROR_SDKUTILS_PARSE_RECOVERABLE;
        return true;
    }

    if (context->current_property->is_empty_valued) {

        struct aws_byte_cursor key_cursor;
        if (!s_parse_by_character_predicate(&continuation_cursor, s_is_not_assignment_operator, &key_cursor, 0)) {
            AWS_LOGF_WARN(
                AWS_LS_SDKUTILS_PROFILE, "Empty-valued property continuation must contain the assignment operator");
            s_log_parse_context(AWS_LL_WARN, context);

            context->parse_error = AWS_ERROR_SDKUTILS_PARSE_FATAL;
            return true;
        }

        if (!s_parse_by_character_predicate(&continuation_cursor, s_is_assignment_operator, NULL, 1)) {
            AWS_LOGF_WARN(
                AWS_LS_SDKUTILS_PROFILE, "Empty-valued property continuation must contain the assignment operator");
            s_log_parse_context(AWS_LL_WARN, context);

            context->parse_error = AWS_ERROR_SDKUTILS_PARSE_FATAL;
            return true;
        }

        struct aws_byte_cursor trimmed_key_cursor = aws_byte_cursor_right_trim_pred(&key_cursor, s_is_whitespace);
        struct aws_byte_cursor id_check_cursor = aws_byte_cursor_trim_pred(&trimmed_key_cursor, s_is_identifier);
        if (id_check_cursor.len > 0) {
            AWS_LOGF_WARN(
                AWS_LS_SDKUTILS_PROFILE,
                "Empty-valued property continuation must have a valid identifier to the left of the assignment");
            s_log_parse_context(AWS_LL_WARN, context);

            context->parse_error = AWS_ERROR_SDKUTILS_PARSE_RECOVERABLE;
            return true;
        }

        s_parse_by_character_predicate(&continuation_cursor, s_is_whitespace, NULL, 0);

        /*
         * everything left in the continuation_cursor is the sub property value
         */
        if (s_profile_property_add_sub_property(
                context->current_property, &trimmed_key_cursor, &continuation_cursor, context)) {
            AWS_LOGF_ERROR(AWS_LS_SDKUTILS_PROFILE, "Internal error adding sub property to current property");
            s_log_parse_context(AWS_LL_ERROR, context);

            context->parse_error = AWS_ERROR_SDKUTILS_PARSE_FATAL;
        }
    }

    return true;
}

/**
 * Attempts to parse property lines
 *
 * Return false if this is not a property line, true otherwise (stop parsing the line)
 */
static bool s_parse_property(const struct aws_byte_cursor *line_cursor, struct profile_file_parse_context *context) {

    /*
     * Strip whitespace-prefixed comment and right-side whitespace
     */
    struct aws_byte_cursor property_line_cursor = s_trim_trailing_whitespace_comment(line_cursor);
    struct aws_byte_cursor property_cursor = aws_byte_cursor_right_trim_pred(&property_line_cursor, s_is_whitespace);

    context->current_property = NULL;

    struct aws_byte_cursor key_cursor;
    if (!s_parse_by_character_predicate(&property_cursor, s_is_not_assignment_operator, &key_cursor, 0)) {
        AWS_LOGF_WARN(AWS_LS_SDKUTILS_PROFILE, "Property definition does not contain the assignment operator");
        s_log_parse_context(AWS_LL_WARN, context);

        context->parse_error = AWS_ERROR_SDKUTILS_PARSE_FATAL;
        return true;
    }

    struct aws_byte_cursor trimmed_key_cursor = aws_byte_cursor_right_trim_pred(&key_cursor, s_is_whitespace);
    struct aws_byte_cursor id_check_cursor = aws_byte_cursor_trim_pred(&trimmed_key_cursor, s_is_identifier);
    if (id_check_cursor.len > 0) {
        AWS_LOGF_WARN(AWS_LS_SDKUTILS_PROFILE, "Property definition does not begin with a valid identifier");
        s_log_parse_context(AWS_LL_WARN, context);

        context->parse_error = AWS_ERROR_SDKUTILS_PARSE_RECOVERABLE;
        return true;
    }

    if (!s_parse_by_character_predicate(&property_cursor, s_is_assignment_operator, NULL, 1)) {
        AWS_LOGF_WARN(AWS_LS_SDKUTILS_PROFILE, "Property definition does not contain the assignment operator");
        s_log_parse_context(AWS_LL_WARN, context);

        context->parse_error = AWS_ERROR_SDKUTILS_PARSE_FATAL;
        return true;
    }

    s_parse_by_character_predicate(&property_cursor, s_is_whitespace, NULL, 0);

    /*
     * If appropriate, apply to the profile collection, property_cursor contains the trimmed value, if one exists
     */
    if (context->current_profile != NULL) {
        context->current_property =
            s_profile_add_property(context->current_profile, &trimmed_key_cursor, &property_cursor);
        if (context->current_property == NULL) {
            AWS_LOGF_ERROR(
                AWS_LS_SDKUTILS_PROFILE,
                "Failed to add property \"" PRInSTR "\" to current profile \"%s\"",
                AWS_BYTE_CURSOR_PRI(trimmed_key_cursor),
                context->current_profile->name->bytes);
            s_log_parse_context(AWS_LL_ERROR, context);

            context->parse_error = AWS_ERROR_SDKUTILS_PARSE_FATAL;
        }
    } else {
        /*
         * By definition, if we haven't seen any profiles yet, this is a fatal error
         */
        if (context->has_seen_profile) {
            AWS_LOGF_WARN(AWS_LS_SDKUTILS_PROFILE, "Property definition seen outside a profile");
            s_log_parse_context(AWS_LL_WARN, context);

            context->parse_error = AWS_ERROR_SDKUTILS_PARSE_RECOVERABLE;
        } else {
            AWS_LOGF_WARN(AWS_LS_SDKUTILS_PROFILE, "Property definition seen before any profiles");
            s_log_parse_context(AWS_LL_WARN, context);

            context->parse_error = AWS_ERROR_SDKUTILS_PARSE_FATAL;
        }
    }

    return true;
}

static void s_parse_and_apply_line_to_profile_collection(
    struct profile_file_parse_context *context,
    const struct aws_byte_cursor *line_cursor) {

    /*
     * Ignore line feed on windows
     */
    struct aws_byte_cursor line = aws_byte_cursor_right_trim_pred(line_cursor, s_is_carriage_return);
    if (line.len == 0 || s_is_comment_line(&line) || s_is_whitespace_line(&line)) {
        return;
    }

    AWS_LOGF_TRACE(
        AWS_LS_SDKUTILS_PROFILE,
        "Parsing aws profile line in profile \"%s\", current property: \"%s\"",
        context->current_profile ? context->current_profile->name->bytes : s_none_string->bytes,
        context->current_property ? context->current_property->name->bytes : s_none_string->bytes);

    if (s_parse_profile_declaration(&line, context)) {
        return;
    }

    if (s_parse_property_continuation(&line, context)) {
        return;
    }

    if (s_parse_property(&line, context)) {
        return;
    }

    AWS_LOGF_WARN(AWS_LS_SDKUTILS_PROFILE, "Unidentifiable line type encountered while parsing profile file");
    s_log_parse_context(AWS_LL_WARN, context);

    context->parse_error = AWS_ERROR_SDKUTILS_PARSE_FATAL;
}

static struct aws_profile_collection *s_aws_profile_collection_new_internal(
    struct aws_allocator *allocator,
    const struct aws_byte_buf *buffer,
    enum aws_profile_source_type source,
    const struct aws_string *path) {

    struct aws_profile_collection *profile_collection =
        (struct aws_profile_collection *)aws_mem_acquire(allocator, sizeof(struct aws_profile_collection));
    if (profile_collection == NULL) {
        return NULL;
    }

    AWS_ZERO_STRUCT(*profile_collection);

    profile_collection->profile_source = source;
    profile_collection->allocator = allocator;

    aws_ref_count_init(
        &profile_collection->ref_count,
        profile_collection,
        (aws_simple_completion_callback *)s_aws_profile_collection_destroy_internal);

    if (aws_hash_table_init(
            &profile_collection->collections,
            allocator,
            PROFILE_TABLE_DEFAULT_SIZE,
            aws_hash_string,
            aws_hash_callback_string_eq,
            NULL, /* The key is owned by the value (and destroy cleans it up), so we don't have to */
            s_profile_hash_table_value_destroy)) {
        goto cleanup;
    }

    struct aws_byte_cursor current_position = aws_byte_cursor_from_buf(buffer);

    if (current_position.len > 0) {
        struct aws_byte_cursor line_cursor;
        AWS_ZERO_STRUCT(line_cursor);

        struct profile_file_parse_context context;
        AWS_ZERO_STRUCT(context);
        context.current_line_number = 1;
        context.profile_collection = profile_collection;
        context.source_file_path = path;

        while (aws_byte_cursor_next_split(&current_position, '\n', &line_cursor)) {
            context.current_line = line_cursor;

            s_parse_and_apply_line_to_profile_collection(&context, &line_cursor);
            if (context.parse_error == AWS_ERROR_SDKUTILS_PARSE_FATAL) {
                AWS_LOGF_WARN(AWS_LS_SDKUTILS_PROFILE, "Fatal error while parsing aws profile collection");
                goto cleanup;
            }

            aws_byte_cursor_advance(&current_position, line_cursor.len + 1);
            ++context.current_line_number;
        }
    }

    return profile_collection;

cleanup:
    s_aws_profile_collection_destroy_internal(profile_collection);

    return NULL;
}

struct aws_profile_collection *aws_profile_collection_acquire(struct aws_profile_collection *collection) {
    if (collection != NULL) {
        aws_ref_count_acquire(&collection->ref_count);
    }

    return collection;
}

struct aws_profile_collection *aws_profile_collection_release(struct aws_profile_collection *collection) {
    if (collection != NULL) {
        aws_ref_count_release(&collection->ref_count);
    }

    return NULL;
}

struct aws_profile_collection *aws_profile_collection_new_from_file(
    struct aws_allocator *allocator,
    const struct aws_string *file_path,
    enum aws_profile_source_type source) {

    struct aws_byte_buf file_contents;
    AWS_ZERO_STRUCT(file_contents);

    AWS_LOGF_DEBUG(AWS_LS_SDKUTILS_PROFILE, "Creating profile collection from file at \"%s\"", file_path->bytes);

    if (aws_byte_buf_init_from_file(&file_contents, allocator, aws_string_c_str(file_path)) != 0) {
        AWS_LOGF_WARN(AWS_LS_SDKUTILS_PROFILE, "Failed to read file at \"%s\"", file_path->bytes);
        return NULL;
    }

    struct aws_profile_collection *profile_collection =
        s_aws_profile_collection_new_internal(allocator, &file_contents, source, file_path);

    aws_byte_buf_clean_up(&file_contents);

    return profile_collection;
}

struct aws_profile_collection *aws_profile_collection_new_from_buffer(
    struct aws_allocator *allocator,
    const struct aws_byte_buf *buffer,
    enum aws_profile_source_type source) {

    return s_aws_profile_collection_new_internal(allocator, buffer, source, NULL);
}

static struct aws_string *s_process_profile_file_path(struct aws_allocator *allocator, const struct aws_string *path) {
    struct aws_string *final_path = NULL;

    /*
     * Make a copy to mess with
     */
    struct aws_string *path_copy = aws_string_new_from_string(allocator, path);
    if (path_copy == NULL) {
        return NULL;
    }

    struct aws_string *home_directory = NULL;

    /*
     * Fake directory cursor for final directory construction
     */
    char local_platform_separator = aws_get_platform_directory_separator();
    struct aws_byte_cursor separator_cursor;
    AWS_ZERO_STRUCT(separator_cursor);
    separator_cursor.ptr = (uint8_t *)&local_platform_separator;
    separator_cursor.len = 1;

    for (size_t i = 0; i < path_copy->len; ++i) {
        char value = path_copy->bytes[i];
        if (aws_is_any_directory_separator(value)) {
            ((char *)(path_copy->bytes))[i] = local_platform_separator;
        }
    }

    /*
     * Process a split on the local separator, which we now know is the only one present in the string.
     *
     * While this does not conform fully to the SEP governing profile file path resolution, it covers
     * a useful, cross-platform subset of functionality that the full implementation will be backwards compatible with.
     */
    struct aws_array_list path_segments;
    if (aws_array_list_init_dynamic(&path_segments, allocator, 10, sizeof(struct aws_byte_cursor))) {
        goto on_array_list_init_failure;
    }

    struct aws_byte_cursor path_cursor = aws_byte_cursor_from_string(path_copy);
    if (aws_byte_cursor_split_on_char(&path_cursor, local_platform_separator, &path_segments)) {
        goto on_split_failure;
    }

    size_t final_string_length = 0;
    size_t path_segment_count = aws_array_list_length(&path_segments);
    for (size_t i = 0; i < path_segment_count; ++i) {
        struct aws_byte_cursor segment_cursor;
        AWS_ZERO_STRUCT(segment_cursor);

        if (aws_array_list_get_at(&path_segments, &segment_cursor, i)) {
            continue;
        }

        /*
         * Current support: if and only if the first segment is just '~' then replace it
         * with the current home directory based on SEP home directory resolution rules.
         *
         * Support for (pathological but proper) paths with embedded ~ ("../../~/etc...") and
         * cross-user ~ ("~someone/.aws/credentials") can come later.  As it stands, they will
         * potentially succeed on unix platforms but not Windows.
         */
        if (i == 0 && segment_cursor.len == 1 && *segment_cursor.ptr == '~') {
            if (home_directory == NULL) {
                home_directory = aws_get_home_directory(allocator);

                if (AWS_UNLIKELY(!home_directory)) {
                    goto on_empty_path;
                }
            }

            final_string_length += home_directory->len;
        } else {
            final_string_length += segment_cursor.len;
        }
    }

    if (path_segment_count > 1) {
        final_string_length += path_segment_count - 1;
    }

    if (final_string_length == 0) {
        goto on_empty_path;
    }

    /*
     * Build the final path from the split + a possible home directory resolution
     */
    struct aws_byte_buf result;
    aws_byte_buf_init(&result, allocator, final_string_length);
    for (size_t i = 0; i < path_segment_count; ++i) {
        struct aws_byte_cursor segment_cursor;
        AWS_ZERO_STRUCT(segment_cursor);

        if (aws_array_list_get_at(&path_segments, &segment_cursor, i)) {
            continue;
        }

        /*
         * See above for explanation
         */
        if (i == 0 && segment_cursor.len == 1 && *segment_cursor.ptr == '~') {
            if (home_directory == NULL) {
                goto on_home_directory_failure;
            }
            struct aws_byte_cursor home_cursor = aws_byte_cursor_from_string(home_directory);
            if (aws_byte_buf_append(&result, &home_cursor)) {
                goto on_byte_buf_write_failure;
            }
        } else {
            if (aws_byte_buf_append(&result, &segment_cursor)) {
                goto on_byte_buf_write_failure;
            }
        }

        /*
         * Add the separator after all but the last segment
         */
        if (i + 1 < path_segment_count) {
            if (aws_byte_buf_append(&result, &separator_cursor)) {
                goto on_byte_buf_write_failure;
            }
        }
    }

    final_path = aws_string_new_from_array(allocator, result.buffer, result.len);

/*
 * clean up
 */
on_byte_buf_write_failure:
    aws_byte_buf_clean_up(&result);

on_empty_path:
on_home_directory_failure:
on_split_failure:
    aws_array_list_clean_up(&path_segments);

on_array_list_init_failure:
    aws_string_destroy(path_copy);

    if (home_directory != NULL) {
        aws_string_destroy(home_directory);
    }

    return final_path;
}

AWS_STATIC_STRING_FROM_LITERAL(s_default_credentials_path, "~/.aws/credentials");
AWS_STATIC_STRING_FROM_LITERAL(s_credentials_file_path_env_variable_name, "AWS_SHARED_CREDENTIALS_FILE");

AWS_STATIC_STRING_FROM_LITERAL(s_default_config_path, "~/.aws/config");
AWS_STATIC_STRING_FROM_LITERAL(s_config_file_path_env_variable_name, "AWS_CONFIG_FILE");

static struct aws_string *s_get_raw_file_path(
    struct aws_allocator *allocator,
    const struct aws_byte_cursor *override_path,
    const struct aws_string *override_env_var_name,
    const struct aws_string *default_path) {

    if (override_path != NULL && override_path->ptr != NULL) {
        return aws_string_new_from_array(allocator, override_path->ptr, override_path->len);
    }

    struct aws_string *env_override_path = NULL;
    if (aws_get_environment_value(allocator, override_env_var_name, &env_override_path) == 0 &&
        env_override_path != NULL) {
        return env_override_path;
    }

    return aws_string_new_from_string(allocator, default_path);
}

struct aws_string *aws_get_credentials_file_path(
    struct aws_allocator *allocator,
    const struct aws_byte_cursor *override_path) {

    struct aws_string *raw_path = s_get_raw_file_path(
        allocator, override_path, s_credentials_file_path_env_variable_name, s_default_credentials_path);

    struct aws_string *final_path = s_process_profile_file_path(allocator, raw_path);

    aws_string_destroy(raw_path);

    return final_path;
}

struct aws_string *aws_get_config_file_path(
    struct aws_allocator *allocator,
    const struct aws_byte_cursor *override_path) {

    struct aws_string *raw_path =
        s_get_raw_file_path(allocator, override_path, s_config_file_path_env_variable_name, s_default_config_path);

    struct aws_string *final_path = s_process_profile_file_path(allocator, raw_path);

    aws_string_destroy(raw_path);

    return final_path;
}

AWS_STATIC_STRING_FROM_LITERAL(s_default_profile_env_variable_name, "AWS_PROFILE");

struct aws_string *aws_get_profile_name(struct aws_allocator *allocator, const struct aws_byte_cursor *override_name) {

    struct aws_string *profile_name = NULL;

    if (aws_get_environment_value(allocator, s_default_profile_env_variable_name, &profile_name) ||
        profile_name == NULL) {
        if (override_name != NULL && override_name->ptr != NULL) {
            profile_name = aws_string_new_from_array(allocator, override_name->ptr, override_name->len);
        } else {
            profile_name = aws_string_new_from_string(allocator, s_default_profile_name);
        }
    }

    return profile_name;
}

size_t aws_profile_get_property_count(const struct aws_profile *profile) {
    return aws_hash_table_get_entry_count(&profile->properties);
}

size_t aws_profile_collection_get_profile_count(const struct aws_profile_collection *profile_collection) {
    struct aws_hash_element *element = NULL;
    if (aws_hash_table_find(&profile_collection->collections, s_profile_token, &element) || element == NULL) {
        return 0;
    }
    return aws_hash_table_get_entry_count((struct aws_hash_table *)element->value);
}

size_t aws_profile_property_get_sub_property_count(const struct aws_profile_property *property) {
    return aws_hash_table_get_entry_count(&property->sub_properties);
}

const struct aws_string *aws_profile_property_get_sub_property(
    const struct aws_profile_property *property,
    const struct aws_string *sub_property_name) {
    struct aws_hash_element *element = NULL;

    if (aws_hash_table_find(&property->sub_properties, sub_property_name, &element) || element == NULL) {
        return NULL;
    }

    return (const struct aws_string *)element->value;
}

const struct aws_string *aws_profile_get_name(const struct aws_profile *profile) {
    AWS_PRECONDITION(profile);
    return profile->name;
}<|MERGE_RESOLUTION|>--- conflicted
+++ resolved
@@ -39,11 +39,7 @@
     struct aws_allocator *allocator;
     struct aws_hash_table collections;
     enum aws_profile_source_type profile_source;
-<<<<<<< HEAD
-=======
-    struct aws_hash_table profiles;
     struct aws_ref_count ref_count;
->>>>>>> c98a3410
 };
 
 /*
@@ -607,12 +603,8 @@
     aws_profile_collection_release(profile_collection);
 }
 
-<<<<<<< HEAD
+static void s_aws_profile_collection_destroy_internal(struct aws_profile_collection *profile_collection) {
     aws_hash_table_clean_up(&profile_collection->collections);
-=======
-static void s_aws_profile_collection_destroy_internal(struct aws_profile_collection *profile_collection) {
-    aws_hash_table_clean_up(&profile_collection->profiles);
->>>>>>> c98a3410
     aws_mem_release(profile_collection->allocator, profile_collection);
 }
 AWS_STATIC_STRING_FROM_LITERAL(s_profile_token, "profile");
